--- conflicted
+++ resolved
@@ -18,27 +18,6 @@
     sync::{Arc, Mutex},
 };
 
-<<<<<<< HEAD
-#[cfg(feature = "async")]
-use std::future::Future;
-
-#[cfg(feature = "async")]
-fn run_async_task<Fut>(fut: Fut) -> TaskResult
-where
-    Fut: Future<Output = TaskResult> + 'static + Send,
-{
-    tokio::runtime::Builder::new_current_thread()
-        .enable_all()
-        .build()
-        .map(|rt| rt.block_on(fut))
-        .unwrap_or_else(|e| {
-            log::error!("Failed to create tokio runtime: {}", e);
-            None
-        })
-}
-
-=======
->>>>>>> 27f84cb3
 /// Process that contains information from the BPMN file
 pub struct Process<T, S = Build>
 where
@@ -83,37 +62,6 @@
         self
     }
 
-<<<<<<< HEAD
-    #[cfg(feature = "async")]
-    pub fn task_async<F, Fut>(mut self, name: impl Into<String>, func: F) -> Self
-    where
-        F: Fn(Data<T>) -> Fut + 'static + Sync + Send,
-        Fut: Future<Output = TaskResult> + 'static + Send,
-    {
-        self.handler.add_callback(
-            name,
-            Callback::Task(Box::new(move |data| {
-                let fut = func(data);
-
-                // If we're inside a runtime, spawn a thread to avoid nested block_on
-                if tokio::runtime::Handle::try_current().is_ok() {
-                    std::thread::spawn(move || run_async_task(fut))
-                        .join()
-                        .unwrap_or_else(|e| {
-                            log::error!("Thread panicked: {:?}", e);
-                            None
-                        })
-                } else {
-                    // No runtime exists, create one and block on the future
-                    run_async_task(fut)
-                }
-            })),
-        );
-        self
-    }
-
-=======
->>>>>>> 27f84cb3
     /// Register an exclusive gateway function with name or bpmn id
     pub fn exclusive<F>(mut self, name: impl Into<String>, func: F) -> Self
     where
